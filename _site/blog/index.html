--- conflicted
+++ resolved
@@ -1183,13 +1183,7 @@
 	}
 	.hero-text{
 		padding-left: 0px;
-	}
-<<<<<<< HEAD
-}                
-=======
-}
-                
->>>>>>> f4f7ec2b
+	}                
     </style>
 
     <!-- Favicon
